package bastion

import (
	"context"
	"errors"
	"fmt"
	"os"
	"os/signal"
	"syscall"

	connection "github.com/BerryBytes/awsctl/internal/common"
	promptUtils "github.com/BerryBytes/awsctl/utils/prompt"
)

type BastionService struct {
	services connection.ServicesInterface
	prompter connection.ConnectionPrompter
}

func NewBastionService(
	services connection.ServicesInterface,
	prompter connection.ConnectionPrompter,
) *BastionService {
	return &BastionService{
		services: services,
		prompter: prompter,
	}
}

func (b *BastionService) Run(ctx context.Context) error {
	for {
		action, err := b.prompter.SelectAction()
		if err != nil {
			return b.handleSelectionError(err)
		}

		switch action {
		case connection.SSHIntoBastion:
			return b.handleSSHIntoBastion(ctx)
		case connection.StartSOCKSProxy:
			return b.handleStartSOCKSProxy(ctx)
		case connection.PortForwarding:
<<<<<<< HEAD
			localPort, err := b.prompter.PromptForLocalPort("forwarding", 8080)
			if err != nil {
				if errors.Is(err, promptUtils.ErrInterrupted) {
					return nil
				}
				return fmt.Errorf("failed to get local port: %v", err)
			}

			remoteHost, err := b.prompter.PromptForRemoteHost()
			if err != nil {
				if errors.Is(err, promptUtils.ErrInterrupted) {
					return nil
				}
				return fmt.Errorf("failed to get remote host: %v", err)
			}

			remotePort, err := b.prompter.PromptForRemotePort("remote service")
			if err != nil {
				if errors.Is(err, promptUtils.ErrInterrupted) {
					return nil
				}
				return fmt.Errorf("failed to get remote port: %v", err)
			}

			cleanup, stopPortForwarding, err := b.services.StartPortForwarding(ctx, localPort, remoteHost, remotePort)
			if err != nil {
				if errors.Is(err, promptUtils.ErrInterrupted) {
					return nil
				}
				return fmt.Errorf("port forwarding error: %v", err)
			}
			defer cleanup()

			sigChan := make(chan os.Signal, 1)
			signal.Notify(sigChan, syscall.SIGINT, syscall.SIGTERM)

			select {
			case <-sigChan:
				stopPortForwarding()
				fmt.Println("Port forwarding session closed.")
				return nil
			case <-ctx.Done():
				stopPortForwarding()
				fmt.Println("Port forwarding session closed due to context cancellation.")
				return ctx.Err()
			}

=======
			return b.handlePortForwarding(ctx)
>>>>>>> c29f87c5
		case connection.ExitBastion:
			return b.handleExitBastion()
		default:
			return fmt.Errorf("unknown action: %s", action)
		}
	}
}

func (b *BastionService) handleSelectionError(err error) error {
	if errors.Is(err, promptUtils.ErrInterrupted) {
		return nil
	}
	return fmt.Errorf("failed to select action: %w", err)
}

func (b *BastionService) handleSSHIntoBastion(ctx context.Context) error {
	if err := b.services.SSHIntoBastion(ctx); err != nil {
		if errors.Is(err, promptUtils.ErrInterrupted) {
			return nil
		}
		return fmt.Errorf("SSH/SSM failed: %v", err)
	}
	fmt.Println("SSH/SSM session closed. Exiting.")
	return nil
}

func (b *BastionService) handleStartSOCKSProxy(ctx context.Context) error {
	port, err := b.prompter.PromptForSOCKSProxyPort(1080)
	if err != nil {
		return b.handlePromptError(err, "port")
	}

	if err := b.services.StartSOCKSProxy(ctx, port); err != nil {
		return fmt.Errorf("SOCKS proxy error: %v", err)
	}
	fmt.Println("SOCKS proxy session closed. Exiting.")
	return nil
}

func (b *BastionService) handlePortForwarding(ctx context.Context) error {
	localPort, err := b.prompter.PromptForLocalPort("forwarding", 8080)
	if err != nil {
		return b.handlePromptError(err, "local port")
	}

	remoteHost, err := b.prompter.PromptForRemoteHost()
	if err != nil {
		return b.handlePromptError(err, "remote host")
	}

	remotePort, err := b.prompter.PromptForRemotePort("remote service")
	if err != nil {
		return b.handlePromptError(err, "remote port")
	}

	if err := b.services.StartPortForwarding(ctx, localPort, remoteHost, remotePort); err != nil {
		if errors.Is(err, promptUtils.ErrInterrupted) {
			return nil
		}
		return fmt.Errorf("port forwarding error: %v", err)
	}
	fmt.Println("Port forwarding session closed. Exiting.")
	return nil
}

func (b *BastionService) handlePromptError(err error, field string) error {
	if errors.Is(err, promptUtils.ErrInterrupted) {
		return nil
	}
	return fmt.Errorf("failed to get %s: %v", field, err)
}

func (b *BastionService) handleExitBastion() error {
	fmt.Println("Exiting bastion tool.")
	return nil
}<|MERGE_RESOLUTION|>--- conflicted
+++ resolved
@@ -40,57 +40,7 @@
 		case connection.StartSOCKSProxy:
 			return b.handleStartSOCKSProxy(ctx)
 		case connection.PortForwarding:
-<<<<<<< HEAD
-			localPort, err := b.prompter.PromptForLocalPort("forwarding", 8080)
-			if err != nil {
-				if errors.Is(err, promptUtils.ErrInterrupted) {
-					return nil
-				}
-				return fmt.Errorf("failed to get local port: %v", err)
-			}
-
-			remoteHost, err := b.prompter.PromptForRemoteHost()
-			if err != nil {
-				if errors.Is(err, promptUtils.ErrInterrupted) {
-					return nil
-				}
-				return fmt.Errorf("failed to get remote host: %v", err)
-			}
-
-			remotePort, err := b.prompter.PromptForRemotePort("remote service")
-			if err != nil {
-				if errors.Is(err, promptUtils.ErrInterrupted) {
-					return nil
-				}
-				return fmt.Errorf("failed to get remote port: %v", err)
-			}
-
-			cleanup, stopPortForwarding, err := b.services.StartPortForwarding(ctx, localPort, remoteHost, remotePort)
-			if err != nil {
-				if errors.Is(err, promptUtils.ErrInterrupted) {
-					return nil
-				}
-				return fmt.Errorf("port forwarding error: %v", err)
-			}
-			defer cleanup()
-
-			sigChan := make(chan os.Signal, 1)
-			signal.Notify(sigChan, syscall.SIGINT, syscall.SIGTERM)
-
-			select {
-			case <-sigChan:
-				stopPortForwarding()
-				fmt.Println("Port forwarding session closed.")
-				return nil
-			case <-ctx.Done():
-				stopPortForwarding()
-				fmt.Println("Port forwarding session closed due to context cancellation.")
-				return ctx.Err()
-			}
-
-=======
 			return b.handlePortForwarding(ctx)
->>>>>>> c29f87c5
 		case connection.ExitBastion:
 			return b.handleExitBastion()
 		default:
@@ -133,27 +83,50 @@
 func (b *BastionService) handlePortForwarding(ctx context.Context) error {
 	localPort, err := b.prompter.PromptForLocalPort("forwarding", 8080)
 	if err != nil {
-		return b.handlePromptError(err, "local port")
+		if errors.Is(err, promptUtils.ErrInterrupted) {
+			return nil
+		}
+		return fmt.Errorf("failed to get local port: %v", err)
 	}
 
 	remoteHost, err := b.prompter.PromptForRemoteHost()
 	if err != nil {
-		return b.handlePromptError(err, "remote host")
+		if errors.Is(err, promptUtils.ErrInterrupted) {
+			return nil
+		}
+		return fmt.Errorf("failed to get remote host: %v", err)
 	}
 
 	remotePort, err := b.prompter.PromptForRemotePort("remote service")
 	if err != nil {
-		return b.handlePromptError(err, "remote port")
+		if errors.Is(err, promptUtils.ErrInterrupted) {
+			return nil
+		}
+		return fmt.Errorf("failed to get remote port: %v", err)
 	}
 
-	if err := b.services.StartPortForwarding(ctx, localPort, remoteHost, remotePort); err != nil {
+	cleanup, stopPortForwarding, err := b.services.StartPortForwarding(ctx, localPort, remoteHost, remotePort)
+	if err != nil {
 		if errors.Is(err, promptUtils.ErrInterrupted) {
 			return nil
 		}
 		return fmt.Errorf("port forwarding error: %v", err)
 	}
-	fmt.Println("Port forwarding session closed. Exiting.")
-	return nil
+	defer cleanup()
+
+	sigChan := make(chan os.Signal, 1)
+	signal.Notify(sigChan, syscall.SIGINT, syscall.SIGTERM)
+
+	select {
+	case <-sigChan:
+		stopPortForwarding()
+		fmt.Println("Port forwarding session closed.")
+		return nil
+	case <-ctx.Done():
+		stopPortForwarding()
+		fmt.Println("Port forwarding session closed due to context cancellation.")
+		return ctx.Err()
+	}
 }
 
 func (b *BastionService) handlePromptError(err error, field string) error {
